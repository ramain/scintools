--- conflicted
+++ resolved
@@ -248,16 +248,10 @@
         name -- A string filename used if plotting
         plot -- A bool controlling if the result should be plotted
     """
-<<<<<<< HEAD
     dspec2,freq2,time2,eta_low,eta_high,edges,name,plot,fw,npad=params
 
     etas = np.linspace(eta_low, eta_high, 100) * u.us / u.mHz**2
-=======
-    dspec2,freq2,time2,eta_low,eta_high,edges,name,plot=params
-
-    etas = np.linspace(eta_low, eta_high, 100) * u.us / u.mHz**2
-    npad=3
->>>>>>> d978847f
+
 
     fd = fft_axis(time2, u.mHz, npad)
     tau = fft_axis(freq2, u.us, npad)
@@ -278,13 +272,10 @@
     try:
         etas=etas[np.isfinite(eigs)]
         eigs=eigs[np.isfinite(eigs)]
-<<<<<<< HEAD
+
         etas_fit = etas[np.abs(etas - etas[eigs == eigs.max()]) < fw * etas[eigs == eigs.max()]]
         eigs_fit = eigs[np.abs(etas - etas[eigs == eigs.max()]) < fw * etas[eigs == eigs.max()]]
-=======
-        etas_fit = etas[np.abs(etas - etas[eigs == eigs.max()]) < .1 * etas[eigs == eigs.max()]]
-        eigs_fit = eigs[np.abs(etas - etas[eigs == eigs.max()]) < .1 * etas[eigs == eigs.max()]]
->>>>>>> d978847f
+
         C = eigs_fit.max()
         x0 = etas_fit[eigs_fit == C][0].value
         if x0 == etas_fit[0].value:
@@ -309,11 +300,7 @@
     except:
         print('Plotting Error',flush=True)
     print('Chunk completed (eta = %s +- %s at %s)' %(eta_fit,eta_sig,freq2.mean()),flush=True)
-<<<<<<< HEAD
     return(eta_fit,eta_sig,freq2.mean(),time2.mean(),eigs)
-=======
-    return(eta_fit,eta_sig,freq2.mean(),time2.mean())
->>>>>>> d978847f
 
 def PlotFunc(dspec,time,freq,SS,fd,tau,
             edges,eta_fit,eta_sig,etas,measure,etas_fit,fit_res,
@@ -387,17 +374,12 @@
             origin='lower',
             aspect='auto',
             extent=ext_find(fd,tau),
-<<<<<<< HEAD
             vmin=np.median(np.abs(SS)**2),vmax=np.abs(SS).max()**2)
-=======
-            vmin=np.abs(SS).max()**2/100,vmax=np.abs(SS).max()**2)
->>>>>>> d978847f
     plt.xlim((-fd_lim,fd_lim))
     plt.ylim((0,tau_lim))
     plt.xlabel(r'$f_D$ (mHz)')
     plt.ylabel(r'$\tau$ (us)')
     plt.title('Data Secondary Spectrum')
-<<<<<<< HEAD
     plt.plot(fd,eta*(fd**2),'r',alpha=.7)
     plt.xlabel(r'$f_D$ (mHz)')
     plt.ylabel(r'$\tau$ (us)')
@@ -410,19 +392,6 @@
             vmin=np.median(np.abs(SS)**2),vmax=np.abs(SS).max()**2)
     plt.xlim((-fd_lim,fd_lim))
     plt.ylim((0,tau_lim))
-=======
-    plt.subplot(grid[1,1])
-    plt.imshow(np.abs(recov)**2,
-            norm=LogNorm(),
-            origin='lower',
-            aspect='auto',
-            extent=ext_find(fd,tau),
-            vmin=np.abs(SS).max()**2/100,vmax=np.abs(SS).max()**2)
-    plt.xlim((-fd_lim,fd_lim))
-    plt.ylim((0,tau_lim))
-    plt.xlabel(r'$f_D$ (mHz)')
-    plt.ylabel(r'$\tau$ (us)')
->>>>>>> d978847f
     plt.title('Model Secondary Spectrum')
     plt.subplot(grid[2,0])
     plt.imshow(np.abs(thth_red)**2,
@@ -430,11 +399,7 @@
             origin='lower',
             aspect='auto',
             extent=[edges_red[0],edges_red[-1],edges_red[0],edges_red[-1]],
-<<<<<<< HEAD
             vmin=np.median(np.abs(thth_red)**2),vmax=np.abs(thth_red).max()**2)
-=======
-            vmin=np.abs(thth_red).max()**2/100,vmax=np.abs(thth_red).max()**2)
->>>>>>> d978847f
     plt.xlabel(r'$\theta_1$')
     plt.ylabel(r'$\theta_2$')
     plt.title(r'Data $\theta-\theta$')
@@ -444,11 +409,7 @@
             origin='lower',
             aspect='auto',
             extent=[edges_red[0],edges_red[-1],edges_red[0],edges_red[-1]],
-<<<<<<< HEAD
             vmin=np.median(np.abs(thth_red)**2),vmax=np.abs(thth_red).max()**2)
-=======
-            vmin=np.abs(thth_red).max()**2/100,vmax=np.abs(thth_red).max()**2)
->>>>>>> d978847f
     plt.xlabel(r'$\theta_1$')
     plt.ylabel(r'$\theta_2$')
     plt.title(r'Data $\theta-\theta$')
@@ -497,7 +458,6 @@
     plt.colorbar()
     plt.tight_layout()
 
-<<<<<<< HEAD
 def VLBI_chunk_retrieval(params):
     dspec2_list,edges,time2,freq2,eta,idx_t,idx_f,npad,n_dish = params
     print("Starting Chunk %s-%s" %(idx_f,idx_t),flush=True)
@@ -539,12 +499,6 @@
 def single_chunk_retrieval(params):
     dspec2,edges,time2,freq2,eta,idx_t,idx_f,npad = params
     print("Starting Chunk %s-%s" %(idx_f,idx_t),flush=True)
-=======
-def single_chunk_retrieval(params):
-    dspec2,edges,time2,freq2,eta,idx_t,idx_f = params
-    print("Starting Chunk %s-%s" %(idx_f,idx_t),flush=True)
-    npad = 3
->>>>>>> d978847f
     fd = fft_axis(time2, u.mHz, npad)
     tau = fft_axis(freq2, u.us, npad)
 
@@ -569,8 +523,4 @@
     except Exception as e:
         print(e,flush=True)
         model_E=np.zeros(dspec2.shape,dtype=complex)
-<<<<<<< HEAD
     return(model_E,idx_f,idx_t)
-=======
-    return(model_E,idx_f,idx_t)
->>>>>>> d978847f
